[package]
name = "moros"
description = "MOROS: Obscure Rust Operating System"
version = "0.7.1"
authors = ["Vincent Ollivier <v@vinc.cc>"]
edition = "2018"
license = "MIT"
repository = "https://github.com/vinc/moros"
readme = "README.md"
default-run = "moros"

[features]
default = ["video"]
video = []
serial = []

[dependencies]
acpi = "4.1.0"
aml = "0.16.1"
base64 = { version = "0.13.0", default-features = false }
bit_field = "0.10.0"
bootloader = { version = "0.9.22", features = ["map_physical_memory"] }
float-cmp = "0.9.0"
hmac = { version = "0.12.1", default-features = false }
lazy_static = { version = "1.4.0", features = ["spin_no_std"] }
libm = "0.2.2"
linked_list_allocator = "0.9.1"
littlewing = { version = "0.7.0", default-features = false }
nom = { version = "7.1.1", default-features = false, features = ["alloc"] }
object = { version = "0.28.4", default-features = false, features = ["read"] }
pbkdf2 = { version = "0.11.0", default-features = false }
pc-keyboard = "0.5.1"
pic8259 = "0.10.2"
rand = { version = "0.8.5", default-features = false }
rand_hc = "0.3.1"
raw-cpuid = "10.3.0"
sha2 = { version = "0.10.2", default-features = false, features = ["force-soft"] }
smoltcp = { version = "0.8.1", default-features = false, features = ["alloc", "medium-ethernet", "socket-tcp", "socket-udp", "socket-dhcpv4", "proto-ipv4", "proto-dhcpv4"] }
spin = "0.9.3"
time = { version = "0.2.27", default-features = false }
uart_16550 = "0.2.18"
vte = "0.10.1"
<<<<<<< HEAD
x86_64 = "0.14.7"
geodate = { git = "https://github.com/vinc/geodate", default-features = false }
=======
x86_64 = "0.14.9"
>>>>>>> b2dcb5dd

[package.metadata.bootimage]
test-success-exit-code = 33 # (0x10 << 1) | 1<|MERGE_RESOLUTION|>--- conflicted
+++ resolved
@@ -40,12 +40,8 @@
 time = { version = "0.2.27", default-features = false }
 uart_16550 = "0.2.18"
 vte = "0.10.1"
-<<<<<<< HEAD
-x86_64 = "0.14.7"
+x86_64 = "0.14.9"
 geodate = { git = "https://github.com/vinc/geodate", default-features = false }
-=======
-x86_64 = "0.14.9"
->>>>>>> b2dcb5dd
 
 [package.metadata.bootimage]
 test-success-exit-code = 33 # (0x10 << 1) | 1