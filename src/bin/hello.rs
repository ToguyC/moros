#![no_std]
#![no_main]

extern crate alloc;

use moros::api::syscall;
<<<<<<< HEAD
use moros::api::allocator::ALLOCATOR;

use alloc::string::String;
use core::panic::PanicInfo;
=======
use moros::entry_point;
>>>>>>> 73f6d06b

entry_point!(main);

<<<<<<< HEAD
#[no_mangle]
pub unsafe extern "sysv64" fn _start(args_ptr: u64, _args_len: usize) {
    let heap_start = args_ptr as usize + (1 << 16);
    let heap_size = 1 << 16;
    ALLOCATOR.lock().init(heap_start, heap_size);

    syscall::write(1, b"Hello, World!\n");

    let s = String::from("Hello, World");
    syscall::write(1, s.as_bytes());

    syscall::exit(0);
=======
fn main(_args: &[&str]) -> usize {
    syscall::write(1, b"Hello, World!\n");
    0
>>>>>>> 73f6d06b
}<|MERGE_RESOLUTION|>--- conflicted
+++ resolved
@@ -3,34 +3,21 @@
 
 extern crate alloc;
 
+use moros::entry_point;
 use moros::api::syscall;
-<<<<<<< HEAD
 use moros::api::allocator::ALLOCATOR;
 
 use alloc::string::String;
-use core::panic::PanicInfo;
-=======
-use moros::entry_point;
->>>>>>> 73f6d06b
 
 entry_point!(main);
 
-<<<<<<< HEAD
-#[no_mangle]
-pub unsafe extern "sysv64" fn _start(args_ptr: u64, _args_len: usize) {
-    let heap_start = args_ptr as usize + (1 << 16);
+fn main(args: &[&str]) -> usize {
+    syscall::write(1, b"Hello, World!\n");
+    let heap_start = args.as_ptr() as usize + (1 << 16);
     let heap_size = 1 << 16;
     ALLOCATOR.lock().init(heap_start, heap_size);
 
-    syscall::write(1, b"Hello, World!\n");
-
-    let s = String::from("Hello, World");
+    let s = String::from("Allocated string");
     syscall::write(1, s.as_bytes());
-
-    syscall::exit(0);
-=======
-fn main(_args: &[&str]) -> usize {
-    syscall::write(1, b"Hello, World!\n");
     0
->>>>>>> 73f6d06b
 }